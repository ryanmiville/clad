import gleam/bool
import gleam/list
import gleam/regex
import gleam/string

pub fn split_equals(arguments: List(String)) -> List(String) {
  use arg <- list.flat_map(arguments)
  use <- bool.guard(!is_name(arg), [arg])
  case string.split_once(arg, "=") {
    Ok(#(arg, value)) -> [arg, value]
    Error(_) -> [arg]
  }
}

pub fn add_bools(arguments: List(String)) -> List(String) {
  do_add_bools(arguments, [])
}

pub fn do_add_bools(arguments: List(String), acc: List(String)) -> List(String) {
  case arguments {
    [] -> acc
    [arg] -> list.append(acc, one_arg(arg))
    [first, second, ..rest] -> {
      case is_name(first), is_name(second) {
        True, True ->
          do_add_bools([second, ..rest], list.append(acc, [first, "true"]))
        True, False -> do_add_bools(rest, list.append(acc, [first, second]))
        _, _ -> do_add_bools([second, ..rest], acc)
      }
    }
  }
}

fn one_arg(arg: String) {
  case is_name(arg) {
    True -> [arg, "true"]
    False -> [arg]
  }
}

fn is_name(input: String) -> Bool {
  case string.to_graphemes(input) {
    ["-", "-", next, ..] -> is_alpha(next)
    ["-", next, ..] -> is_alpha(next)
    _ -> False
  }
}

<<<<<<< HEAD
fn is_alpha(character: String) -> Bool {
  case string.to_graphemes(character) {
    [grapheme] -> string.lowercase(grapheme) != string.uppercase(grapheme)
    _ -> False
  }
=======
fn is_alpha(character: String) {
  let assert Ok(re) = regex.from_string("^[A-Za-z]")
  regex.check(re, character)
>>>>>>> 9e73124e
}<|MERGE_RESOLUTION|>--- conflicted
+++ resolved
@@ -46,15 +46,9 @@
   }
 }
 
-<<<<<<< HEAD
 fn is_alpha(character: String) -> Bool {
   case string.to_graphemes(character) {
     [grapheme] -> string.lowercase(grapheme) != string.uppercase(grapheme)
     _ -> False
   }
-=======
-fn is_alpha(character: String) {
-  let assert Ok(re) = regex.from_string("^[A-Za-z]")
-  regex.check(re, character)
->>>>>>> 9e73124e
 }